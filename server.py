--- conflicted
+++ resolved
@@ -42,11 +42,7 @@
         return response
 
     host = "0.0.0.0"
-<<<<<<< HEAD
-    port = int(os.environ.get("PORT", "8000"))
-=======
     port = custom_port or int(os.environ.get("PORT", "80"))
->>>>>>> 63532a04
 
     logging.getLogger("werkzeug").setLevel(logging.ERROR)
 
